--- conflicted
+++ resolved
@@ -86,11 +86,8 @@
         hashtags, urls = parse_entities(t['entities'])
         return tweet_text, hashtags, urls
     except Exception as e:
-<<<<<<< HEAD
         logging.warning("Failed to parse tweet obj: {} \n {}".format(json.dumps(t), e))
-=======
-        logging.warning("Failed to parse tweet obj: {} \n e".format(json.dumps(t), e))
->>>>>>> 83e6757f
+
         return '', [], []
 
 
